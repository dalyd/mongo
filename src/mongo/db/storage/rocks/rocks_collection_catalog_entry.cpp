// rocks_collection_catalog_entry.cpp

/**
 *    Copyright (C) 2014 MongoDB Inc.
 *
 *    This program is free software: you can redistribute it and/or  modify
 *    it under the terms of the GNU Affero General Public License, version 3,
 *    as published by the Free Software Foundation.
 *
 *    This program is distributed in the hope that it will be useful,
 *    but WITHOUT ANY WARRANTY; without even the implied warranty of
 *    MERCHANTABILITY or FITNESS FOR A PARTICULAR PURPOSE.  See the
 *    GNU Affero General Public License for more details.
 *
 *    You should have received a copy of the GNU Affero General Public License
 *    along with this program.  If not, see <http://www.gnu.org/licenses/>.
 *
 *    As a special exception, the copyright holders give permission to link the
 *    code of portions of this program with the OpenSSL library under certain
 *    conditions as described in each individual source file and distribute
 *    linked combinations including the program with the OpenSSL library. You
 *    must comply with the GNU Affero General Public License in all respects for
 *    all of the code used other than as permitted herein. If you modify file(s)
 *    with this exception, you may extend this exception to your version of the
 *    file(s), but you are not obligated to do so. If you do not wish to do so,
 *    delete this exception statement from your version. If you delete this
 *    exception statement from all source files in the program, then also delete
 *    it in the license file.
 */

#include "mongo/db/storage/rocks/rocks_collection_catalog_entry.h"

#include <rocksdb/db.h>

#include "mongo/db/index/index_descriptor.h"
#include "mongo/db/storage/rocks/rocks_engine.h"

namespace mongo {

    /**
     * bson schema
     * { ns: <name for sanity>,
     *   indexes : [ { spec : <bson spec>,
     *                 ready: <bool>,
     *                 head: DiskLoc,
     *                 multikey: <bool> } ]
     *  }
     */

    RocksCollectionCatalogEntry::RocksCollectionCatalogEntry( RocksEngine* engine,
                                                              const StringData& ns )
        : CollectionCatalogEntry( ns ), _engine( engine ) {
        _metaDataKey = string("metadata-") + ns.toString();
    }

<<<<<<< HEAD
    CollectionOptions RocksCollectionCatalogEntry::getCollectionOptions() const {
        // TODO: put more options in here?
=======
    CollectionOptions RocksCollectionCatalogEntry::getCollectionOptions( OperationContext* txn ) const {
        // todo: put more options in here?
>>>>>>> 7e90a89a
        return CollectionOptions();
    }

    // ------- indexes ----------

    int RocksCollectionCatalogEntry::getTotalIndexCount() const {
        MetaData md;
        _getMetaData( &md );

        return static_cast<int>( md.indexes.size() );
    }

    int RocksCollectionCatalogEntry::getCompletedIndexCount() const {
        MetaData md;
        _getMetaData( &md );

        int num = 0;
        for ( unsigned i = 0; i < md.indexes.size(); i++ ) {
            if ( md.indexes[i].ready )
                num++;
        }
        return num;
    }

    int RocksCollectionCatalogEntry::getMaxAllowedIndexes() const {
        return _maxAllowedIndexes;
    }

    void RocksCollectionCatalogEntry::getAllIndexes( std::vector<std::string>* names ) const {
        MetaData md;
        _getMetaData( &md );

        for ( unsigned i = 0; i < md.indexes.size(); i++ ) {
            names->push_back( md.indexes[i].spec["name"].String() );
        }
    }

    BSONObj RocksCollectionCatalogEntry::getIndexSpec( const StringData& indexName ) const {
        MetaData md;
        _getMetaData( &md );
        int offset = md.findIndexOffset( indexName );
        invariant( offset >= 0 );
        return md.indexes[offset].spec.getOwned();
    }

    bool RocksCollectionCatalogEntry::isIndexMultikey( const StringData& indexName) const {
        MetaData md;
        _getMetaData( &md );
        int offset = md.findIndexOffset( indexName );
        invariant( offset >= 0 );
        return md.indexes[offset].multikey;
    }

    DiskLoc RocksCollectionCatalogEntry::getIndexHead( const StringData& indexName ) const {
        MetaData md;
        _getMetaData( &md );
        int offset = md.findIndexOffset( indexName );
        invariant( offset >= 0 );
        return md.indexes[offset].head;
    }

    bool RocksCollectionCatalogEntry::isIndexReady( const StringData& indexName ) const {
        MetaData md;
        _getMetaData( &md );
        int offset = md.findIndexOffset( indexName );
        invariant( offset >= 0 );
        return md.indexes[offset].ready;
    }

    bool RocksCollectionCatalogEntry::setIndexIsMultikey(OperationContext* txn,
                                                         const StringData& indexName,
                                                         bool multikey ) {
        boost::mutex::scoped_lock lk( _metaDataLock );
        MetaData md;
        _getMetaData_inlock( &md );
        int offset = md.findIndexOffset( indexName );
        invariant( offset >= 0 );
        if ( md.indexes[offset].multikey == multikey )
            return false;
        md.indexes[offset].multikey = multikey;
        _putMetaData_inlock( md );
        return true;
    }

    void RocksCollectionCatalogEntry::setIndexHead( OperationContext* txn,
                                                    const StringData& indexName,
                                                    const DiskLoc& newHead ) {
        boost::mutex::scoped_lock lk( _metaDataLock );
        MetaData md;
        _getMetaData_inlock( &md );
        int offset = md.findIndexOffset( indexName );
        invariant( offset >= 0 );
        md.indexes[offset].head = newHead;
        _putMetaData_inlock( md );
    }

    void RocksCollectionCatalogEntry::indexBuildSuccess( OperationContext* txn,
                                                         const StringData& indexName ) {
        boost::mutex::scoped_lock lk( _metaDataLock );
        MetaData md;
        _getMetaData_inlock( &md );
        int offset = md.findIndexOffset( indexName );
        invariant( offset >= 0 );
        md.indexes[offset].ready = true;
        _putMetaData_inlock( md );
    }


    Status RocksCollectionCatalogEntry::removeIndex( OperationContext* txn,
                                                     const StringData& indexName ) {
        boost::mutex::scoped_lock lc( _metaDataLock );

        MetaData md;
        _getMetaData_inlock( &md );

        // remove info from meta data
        invariant( md.eraseIndex( indexName ) );
        _putMetaData_inlock( md );

        // drop the actual index in rocksdb
        rocksdb::ColumnFamilyHandle* cfh = _engine->getIndexColumnFamily(
                                                     ns().ns(), // CollectionCatalogEntry::ns().ns()
                                                     indexName );

        // Note: this invalidates cfh. Do not use after this call
        _engine->removeColumnFamily( cfh );

        return Status::OK();
    }

    Status RocksCollectionCatalogEntry::prepareForIndexBuild( OperationContext* txn,
                                                              const IndexDescriptor* spec ) {
        boost::mutex::scoped_lock lk( _metaDataLock );
        MetaData md;
        _getMetaData_inlock( &md );
        md.indexes.push_back( IndexMetaData( spec->infoObj(), false, DiskLoc(), false ) );
        _putMetaData_inlock( md );
        return Status::OK();
    }

    /* Updates the expireAfterSeconds field of the given index to the value in newExpireSecs.
     * The specified index must already contain an expireAfterSeconds field, and the value in
     * that field and newExpireSecs must both be numeric.
     */
    void RocksCollectionCatalogEntry::updateTTLSetting( OperationContext* txn,
                                                        const StringData& indexName,
                                                        long long newExpireSeconds ) {
        invariant( !"ttl settings change not supported in rocks yet" );
    }

    void RocksCollectionCatalogEntry::createMetaData() {
        string result;
        rocksdb::Status status = _engine->getDB()->Get( rocksdb::ReadOptions(),
                                                        _metaDataKey,
                                                        &result );
        invariant( status.IsNotFound() );

        MetaData md;
        md.ns = ns();

        BSONObj obj = md.toBSON();
        status = _engine->getDB()->Put( rocksdb::WriteOptions(),
                                        _metaDataKey,
                                        rocksdb::Slice( obj.objdata(),
                                                        obj.objsize() ) );
        invariant( status.ok() );
    }


    void RocksCollectionCatalogEntry::dropMetaData() {
        rocksdb::Status status = _engine->getDB()->Delete( rocksdb::WriteOptions(), _metaDataKey );
        invariant( status.ok() );
    }

    bool RocksCollectionCatalogEntry::_getMetaData( MetaData* out ) const {
        boost::mutex::scoped_lock lk( _metaDataLock );
        return _getMetaData_inlock( out );
    }

    bool RocksCollectionCatalogEntry::_getMetaData_inlock( MetaData* out ) const {
        string result;
        rocksdb::Status status = _engine->getDB()->Get( rocksdb::ReadOptions(),
                                                        _metaDataKey,
                                                        &result );
        invariant( !status.IsNotFound() );
        invariant( status.ok() );
        BSONObj obj( result.c_str() );
        out->parse( obj );
        return true;
    }

    void RocksCollectionCatalogEntry::_putMetaData_inlock( const MetaData& in ) {
        // XXX: this should probably be done via the RocksRecoveryUnit.
        // TODO move into recovery unit
        BSONObj obj = in.toBSON();
        rocksdb::Status status = _engine->getDB()->Put( rocksdb::WriteOptions(),
                                                        _metaDataKey,
                                                        rocksdb::Slice( obj.objdata(),
                                                                        obj.objsize() ) );
        invariant( status.ok() );
    }

    int RocksCollectionCatalogEntry::MetaData::findIndexOffset( const StringData& name ) const {
        for ( unsigned i = 0; i < indexes.size(); i++ )
            if ( indexes[i].spec["name"].String() == name )
                return i;
        return -1;
    }

    bool RocksCollectionCatalogEntry::MetaData::eraseIndex( const StringData& name ) {
        int indexOffset = findIndexOffset( name );

        if( indexOffset < 0 ) {
            return false;
        }

        indexes.erase( indexes.begin() + indexOffset );
        return true;
    }

    BSONObj RocksCollectionCatalogEntry::MetaData::toBSON() const {
        BSONObjBuilder b;
        b.append( "ns", ns );
        {
            BSONArrayBuilder arr( b.subarrayStart( "indexes" ) );
            for ( unsigned i = 0; i < indexes.size(); i++ ) {
                BSONObjBuilder sub( arr.subobjStart() );
                sub.append( "spec", indexes[i].spec );
                sub.appendBool( "ready", indexes[i].ready );
                sub.appendBool( "multikey", indexes[i].multikey );
                sub.append( "head_a", indexes[i].head.a() );
                sub.append( "head_b", indexes[i].head.getOfs() );
                sub.done();
            }
            arr.done();
        }
        return b.obj();
    }

    void RocksCollectionCatalogEntry::MetaData::parse( const BSONObj& obj ) {
        ns = obj["ns"].valuestrsafe();

        BSONElement e = obj["indexes"];
        if ( e.isABSONObj() ) {
            std::vector<BSONElement> entries = e.Array();
            for ( unsigned i = 0; i < entries.size(); i++ ) {
                BSONObj idx = entries[i].Obj();
                IndexMetaData imd;
                imd.spec = idx["spec"].Obj().getOwned();
                imd.ready = idx["ready"].trueValue();
                imd.head = DiskLoc( idx["head_a"].Int(),
                                    idx["head_b"].Int() );
                imd.multikey = idx["multikey"].trueValue();
                indexes.push_back( imd );
            }
        }
    }
}<|MERGE_RESOLUTION|>--- conflicted
+++ resolved
@@ -53,13 +53,8 @@
         _metaDataKey = string("metadata-") + ns.toString();
     }
 
-<<<<<<< HEAD
-    CollectionOptions RocksCollectionCatalogEntry::getCollectionOptions() const {
+    CollectionOptions RocksCollectionCatalogEntry::getCollectionOptions( OperationContext* txn ) const {
         // TODO: put more options in here?
-=======
-    CollectionOptions RocksCollectionCatalogEntry::getCollectionOptions( OperationContext* txn ) const {
-        // todo: put more options in here?
->>>>>>> 7e90a89a
         return CollectionOptions();
     }
 
